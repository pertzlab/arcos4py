--- conflicted
+++ resolved
@@ -230,7 +230,6 @@
     cost_threshold: float = 0,
     **kwargs: Dict[str, Any],
 ) -> Tuple[np.ndarray, int]:
-<<<<<<< HEAD
     """Optimized pixel-wise transportation linking of clusters across frames.
 
     Arguments:
@@ -244,10 +243,6 @@
         reg (float): Entropy regularization parameter for unbalanced OT algorithm.
         reg_m (float): Marginal relaxation parameter for unbalanced OT.
         cost_threshold (float): Cost threshold for assigning clusters.
-=======
-    """
-    Optimized pixel-wise transportation linking of clusters across frames.
->>>>>>> 512d0713
 
     Uses unbalanced OT to assign each current pixel to a previous pixel within epsPrev.
     """
@@ -265,24 +260,14 @@
 
     # Build cost matrix between each current pixel and each candidate memory pixel
     curr_coords = cluster_coordinates
-<<<<<<< HEAD
     mem_coords = memory_coordinates[valid_mem_idx]
-=======
-    mem_coords  = memory_coordinates[valid_mem_idx]
->>>>>>> 512d0713
     cost_matrix = _compute_filtered_distances(curr_coords, mem_coords)
 
     # Uniform distributions
     n_curr = curr_coords.shape[0]
-<<<<<<< HEAD
     n_mem = mem_coords.shape[0]
     a = np.ones(n_curr) / n_curr
     b = np.ones(n_mem) / n_mem
-=======
-    n_mem  = mem_coords.shape[0]
-    a = np.ones(n_curr) / n_curr
-    b = np.ones(n_mem)  / n_mem
->>>>>>> 512d0713
 
     # Solve unbalanced OT
     ot_plan = ot.unbalanced.sinkhorn_unbalanced(a, b, cost_matrix, reg, reg_m)
